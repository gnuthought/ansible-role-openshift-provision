--- conflicted
+++ resolved
@@ -25,10 +25,6 @@
     openshift_clusters:
     - projects:
       - name: provision-test
-<<<<<<< HEAD
-
-=======
->>>>>>> 52c67c69
   tasks:
   - name: Provision BuildConfig
     openshift_provision:
